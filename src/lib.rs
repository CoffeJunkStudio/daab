
//!
//! DAG Aware Artifact Builder
//! ==========================
//!
//! Rust crate for managing the building of artifacts by builders which are
//! connected in a directed acyclic graph (DAG) like manner.
//!
//! This crate provides essentially a cache which keeps artifacts of builders in
//! order to prevent the same builder to produce multiple equal artifacts.
//! This could be useful if the builders use consumable resources to create their
//! artifacts, the building is a heavyweight procedure, or a given DAG dependency
//! structure among the builders shall be properly preserved among their
//! artifacts.
//!
//! The basic principal on which this crate is build, suggests two levels of
//! abstraction, the builder level and the artifact level. Each builder type has
//! one specific artifact type. The builders are represented by any struct,
//! which implements the `Builder` trait, which in turn has an associate type
//! that specifies the artifact type.
//!
//! `Builder`s are supposed to be wrapped in `ArtifactPromise`s, which prevents
//! to call its `build()` method directly. However, the `ArtifactPromise` acts
//! like an `Rc` and thus allows to share one instance among several dependants.
//! This `Rc`-like structure creates naturally a DAG.
//!
//! For building a `Builder`, its `build()` method is provided with a
//! `ArtifactResolver` that allows to resolve depending `ArtifactPromise`s into
//! their respective artifacts, which is, in order to form a DAG, wrapped
//! behind a `Rc`.
//!
//! As entry point serves the `ArtifactCache`, which allows to resolve any
//! `ArtifactPromise` to its artifact outside of a `Builder`. The
//! `ArtifactCache` is essentially a cache. It can be used to translate any
//! number of `ArtifactPromise`s, sharing their common dependencies.
//! Consequently, resolving the same `ArtifactPromise` using the same
//! `ArtifactCache` results in the same `Rc`ed artifact.
//!
//! When artifacts shall be explicitly recreated, e.g. to form a second
//! independent artifact DAG, `ArtifactCache` has a `clear()` method
//! to reset the cache.
//! Additionally, `ArtifactCache` has an `invalidate()` method to remove a single
//! builder artifact including its dependants (i.e. those artifacts which had
//! used the invalidated one).
//!
//!
//! ## Example
//!
//! ```rust
//! use std::rc::Rc;
//! use daab::*;
//!
//! // Simple artifact
//! #[derive(Debug)]
//! struct Leaf {
//!     //...
//! }
//! 
//! // Simple builder
//! #[derive(Debug)]
//! struct BuilderLeaf {
//!     // ...
//! }
//! impl BuilderLeaf {
//!     pub fn new() -> Self {
//!         Self {
//!             // ...
//!         }
//!     }
//! }
//! impl Builder for BuilderLeaf {
//!     type Artifact = Leaf;
//!     
//!     fn build(&self, _cache: &mut ArtifactResolver) -> Self::Artifact {
//!         Leaf{
//!             // ...
//!         }
//!     }
//! }
//! 
//! // Composed artifact, linking to a Leaf
//! #[derive(Debug)]
//! struct Node {
//!     leaf: Rc<Leaf>, // Dependency artifact
//!     // ...
//! }
//! 
//! // Composed builder, depending on BuilderLeaf
//! #[derive(Debug)]
//! struct BuilderNode {
//!     builder_leaf: ArtifactPromise<BuilderLeaf>, // Dependency builder
//!     // ...
//! }
//! impl BuilderNode {
//!     pub fn new(builder_leaf: ArtifactPromise<BuilderLeaf>) -> Self {
//!         Self {
//!             builder_leaf,
//!             // ...
//!         }
//!     }
//! }
//! impl Builder for BuilderNode {
//!     type Artifact = Node;
//!     
//!     fn build(&self, cache: &mut ArtifactResolver) -> Self::Artifact {
//!         // Resolve ArtifactPromise to its artifact
//!         let leaf = cache.resolve(&self.builder_leaf);
//!         
//!         Node {
//!             leaf,
//!             // ...
//!         }
//!     }
//! }
//! 
//! fn main() {
//!     // The cache to storing already created artifacts
//!     let mut cache = ArtifactCache::new();
//!     
//!     // Constructing builders
//!     let leaf_builder = ArtifactPromise::new(BuilderLeaf::new());
//!     
//!     let node_builder_1 = ArtifactPromise::new(BuilderNode::new(leaf_builder.clone()));
//!     let node_builder_2: ArtifactPromise<_> = BuilderNode::new(leaf_builder.clone()).into();
//!
//!     // Using the cache to access the artifacts from the builders
//!
//!     // The same builder results in same artifact
//!     assert!(Rc::ptr_eq(&cache.get(&node_builder_1), &cache.get(&node_builder_1)));
//!     
//!     // Different builders result in different artifacts
//!     assert!( ! Rc::ptr_eq(&cache.get(&node_builder_1), &cache.get(&node_builder_2)));
//!     
//!     // Different artifacts may link the same dependent artifact
//!     assert!(Rc::ptr_eq(&cache.get(&node_builder_1).leaf, &cache.get(&node_builder_2).leaf));
//! }
//! ```
//!
//! ## Debugging
//!
//! `daab` comes with extensive debugging gear. However, in order to
//! keep the production impact as low as possible, the debugging facilityies
//! are capsuled behind the `diagnostics` feature.
//!
//! Of course, the debugging feature is for the user of this crate to
//! debug their graphs. Therefore, it is rather modeled as a
//! diagnostics feature (hence the name). Consequently, the diagnosis
//! is carried out by a [`Doctor`], which is a trait receiving various
//! internal events in order to record them, print them, or otherwise help treating the bug.
//!
//! Care has been taken to keep the `diagnostics` feature broadly applicable as
//! well as keeping the non-`diagnostics` API compatible with the
//! `diagnostics`-API, meaning that a project using not using the
//! `diagnostics` feature can be easily converted to using the
//! `diagnostics`, usually by just replacing `ArtifactCache::new()`
//! by `ArtifactCache::new_with_doctor()`.
//! For this reason the ArtifactCache is generic to its doctor, which is
//! important on its creation. The rest of the time the ArtifactCache
//! uses `dyn Doctor` as its (fixed) generic argument.
//! To ease conversion between them, all creatable `ArtifactCache`s
//! (i.e. not `ArtifactCache<dyn Doctor>`) implement `DerefMut` to
//! `ArtifactCache<dyn Doctor>` which has all the methods implemented.
//!

// prevents compilation with broken Deref impl causing nasty stack overflows.
#![deny(unconditional_recursion)]
#![warn(missing_docs)]


use std::rc::Rc;
use std::collections::HashMap;
use std::collections::HashSet;
use std::any::Any;
use std::hash::Hash;
use std::hash::Hasher;
use std::fmt::Debug;
use std::borrow::Borrow;

#[cfg(feature = "diagnostics")]
use std::ops::Deref;

#[cfg(feature = "diagnostics")]
use std::ops::DerefMut;


#[cfg(feature = "diagnostics")]
pub mod diagnostics;


#[cfg(feature = "diagnostics")]
use diagnostics::Doctor;

#[cfg(feature = "diagnostics")]
use diagnostics::ArtifactHandle;

#[cfg(feature = "diagnostics")]
use diagnostics::BuilderHandle;

#[cfg(feature = "diagnostics")]
use diagnostics::NoopDoctor as DefDoctor;


/// Represents a builder for an artifact.
///
/// Each builder is supposed to contain all direct dependencies possibly other
/// builders.
/// In the `build()` function, the builder can access `cache` in order to
/// resolve depending builders (as `ArtifactPromise`) in order to create their
/// artifact.
///
pub trait Builder: Debug {
	/// The artifact type as produced by this builder.
	///
	type Artifact : Debug;
	
	/// Produces an artifact using the given `ArtifactResolver` for resolving
	/// dependencies.
	///
	fn build(&self, cache: &mut ArtifactResolver) -> Self::Artifact;
}



/// Encapsulates a builder as promise for its artifact from the `ArtifactCache`.
///
/// This struct is essentially a wrapper around `Rc<B>`, but it provides a
/// `Hash` and `Eq` implementation based no the identity of the `Rc`s inner value.
///
/// All clones of an `ArtifactPromise` are considered identical.
///
/// An `ArtifactPromise` can be either resolved using the `ArtifactCache::get()`
/// or `ArtifactResolver::resolve()`.
///
#[derive(Debug)]
pub struct ArtifactPromise<B: ?Sized> {
	builder: Rc<B>,
	id: BuilderId,
}

impl<B: Builder + 'static> ArtifactPromise<B> {
	/// Crates a new promise for the given builder.
	///
	pub fn new(builder: B) -> Self {
		let builder = Rc::new(builder);
		let id = (&builder).into();
		
		Self {
			builder,
			id,
		}
	}
	
	/// Changes the generic type of self to `dyn Any`.
	///
	fn into_any(self) -> ArtifactPromise<dyn Any>
			where B: 'static {
		
		ArtifactPromise {
			builder: self.builder,
			id: self.id,
		}
	}
}

<<<<<<< HEAD
impl<B: ?Sized> Borrow<BuilderId> for ArtifactPromise<B> {
	fn borrow(&self) -> &BuilderId {
		&self.id
=======
impl ArtifactPromise<dyn Any> {
	/// Returns the pointer to the inner value.
	///
	fn as_ptr(&self) -> *const usize {
		self.builder.as_ref() as &dyn Any as *const dyn Any as *const usize
>>>>>>> 0c9009c0
	}
}

impl<B: ?Sized> Clone for ArtifactPromise<B> {
	fn clone(&self) -> Self {
		ArtifactPromise {
			builder: self.builder.clone(),
			id: self.id,
		}
	}
}

impl Hash for ArtifactPromise<dyn Any> {
	fn hash<H: Hasher>(&self, state: &mut H) {
		self.id.hash(state);
	}
}

impl PartialEq for ArtifactPromise<dyn Any> {
	fn eq(&self, other: &Self) -> bool {
		self.id.eq(&other.id)
	}
}

impl Eq for ArtifactPromise<dyn Any> {
}

impl<B: Builder + 'static> From<B> for ArtifactPromise<B> {
	fn from(b: B) -> Self {
		Self::new(b)
	}
}



/// Resolves any `ArtifactPromise` used to resolve the dependencies of builders.
///
/// This struct records each resolution in order to keep track of dependencies.
/// This is used for correct cache invalidation.
///
pub struct ArtifactResolver<'a> {
	user: &'a BuilderEntry,
	cache: &'a mut ArtifactCache,
	#[cfg(feature = "diagnostics")]
	diag_builder: &'a BuilderHandle,
}

impl<'a> ArtifactResolver<'a> {
	/// Resolves the given `ArtifactPromise` into its `Artifact`.
	///
	pub fn resolve<B: Builder + 'static>(&mut self, promise: &ArtifactPromise<B>) -> Rc<B::Artifact> {
		#[cfg(feature = "diagnostics")]
		{
			self.cache.do_resolve(self.user, self.diag_builder, promise)
		}
		#[cfg(not(feature = "diagnostics"))]
		{
			self.cache.do_resolve(self.user, promise)
		}
	}
}


/// Id to differentiate builder instances across types.
///
/// Notice, this type simply wraps `*const` to the builder `Rc`s.
/// Consequentially, a `BuilderId`s validity is limited to the life time of
/// the respective `Builder`.
///
#[derive(Clone, Debug, Copy, Hash, PartialEq, Eq, PartialOrd, Ord)]
struct BuilderId(*const dyn Any);

impl<B: Builder + 'static> From<&Rc<B>> for BuilderId {
	fn from(rc: &Rc<B>) -> Self {
		BuilderId(rc.as_ref() as &dyn Any as *const dyn Any)
	}
}


#[derive(Clone, Debug)]
struct ArtifactEntry {
	value: Rc<dyn Any>,
}

impl ArtifactEntry {
	fn new<T: Any + Debug>(value: Rc<T>) -> Self {
		ArtifactEntry {
			value,
		}
	}
}


#[derive(Clone, Debug)]
struct BuilderEntry {
	value: ArtifactPromise<dyn Any>,
	id: BuilderId,
}

impl BuilderEntry {
	fn new<T: Builder + Debug + 'static>(value: ArtifactPromise<T>) -> Self {
		let id = value.id;
		
		BuilderEntry {
			value: value.into_any(),
			id,
		}
	}
}

impl Hash for BuilderEntry {
	fn hash<H: Hasher>(&self, state: &mut H) {
		self.value.hash(state);
	}
}

impl PartialEq for BuilderEntry {
	fn eq(&self, other: &Self) -> bool {
		self.value.eq(&other.value)
	}
}

impl Eq for BuilderEntry {
}

impl Borrow<BuilderId> for BuilderEntry {
	fn borrow(&self) -> &BuilderId {
		&self.id
	}
}



/// Central structure to prevent dependency duplication on building.
///
/// Notice the debugging version (activating the `diagnostics` feature) of this
/// struct contains a `Doctor`, which allows run-time inspection of various
/// events. Therefore, the `ArtifactCache` with the `diagnostics` feature
/// is generic to some `Doctor`.
///
/// However, code written without the `diagnostics` feature is expected to
/// still work if the the `diagnostics` feature is activated.
///
#[cfg(not(feature = "diagnostics"))]
pub struct ArtifactCache {
	/// Maps Builder-Capsules to their Artifact value
	cache: HashMap<ArtifactPromise<dyn Any>, ArtifactEntry>,
	
	/// Tracks the direct promise dependants of each promise
	dependants: HashMap<BuilderId, HashSet<BuilderId>>,
}

#[cfg(not(feature = "diagnostics"))]
impl Default for ArtifactCache {
	fn default() -> Self {
		ArtifactCache::new()
	}
}

#[cfg(not(feature = "diagnostics"))]
impl ArtifactCache {
	/// Creates a new empty cache.
	///
	pub fn new() -> Self {
		Self {
			cache: HashMap::new(),
			dependants: HashMap::new(),
		}
	}
}


/// Central structure to prevent dependency duplication on building.
///
/// For debugging, the `ArtifactCache` contains a debugging `Doctor`, which
/// allows run-time inspection of various events. Therefore, `ArtifactCache`
/// is generic to some `Doctor`.
/// Thus, the `new()` function returns actually a `ArtifactCache<NoopDoctor>`
/// and `new_with_doctor()` returns some `ArtifactCache<T>` those
/// can be store in variables.
///
/// However, since most of the code does not care about the concrete
/// `Doctor` the default generic is `dyn Doctor`.
/// To ease conversion between them, all creatable `ArtifactCache`s
/// (i.e. not `ArtifactCache<dyn Doctor>`) implement `DerefMut` to
/// `ArtifactCache<dyn Doctor>` which has all the methods implemented.
///
#[cfg(feature = "diagnostics")]
pub struct ArtifactCache<T: ?Sized = dyn Doctor> {
	/// Maps Builder-Capsules to their Artifact value
	cache: HashMap<ArtifactPromise<dyn Any>, ArtifactEntry>,
	
	/// Tracks the direct promise dependants of each promise
	dependants: HashMap<BuilderId, HashSet<BuilderId>>,
	
	/// The doctor for error diagnostics.
	#[allow(dead_code)]
	doctor: T,
}

#[cfg(feature = "diagnostics")]
impl Default for ArtifactCache<DefDoctor> {
	fn default() -> Self {
		ArtifactCache::new()
	}
}


#[cfg(feature = "diagnostics")]
impl ArtifactCache<DefDoctor> {
	/// Creates a new empty cache with a dummy doctor.
	///
	pub fn new() -> Self {
		Self {
			cache: HashMap::new(),
			dependants: HashMap::new(),
			
			doctor: DefDoctor::default(),
		}
	}
}

#[cfg(feature = "diagnostics")]
impl<T: Doctor + 'static> Deref for ArtifactCache<T> {
	type Target = ArtifactCache;

	fn deref(&self) -> &Self::Target {
		self
	}
}

#[cfg(feature = "diagnostics")]
impl<T: Doctor + 'static> DerefMut for ArtifactCache<T> {
	fn deref_mut(&mut self) -> &mut Self::Target {
		self
	}
}


#[cfg(feature = "diagnostics")]
impl<T: Doctor + 'static> ArtifactCache<T> {
	
	/// Creates new empty cache with given doctor for drop-in inspection.
	///
	/// **Notice: This function is only available if the `diagnostics` feature has been activated**.
	///
	pub fn new_with_doctor(doctor: T) -> Self {
		Self {
			cache: HashMap::new(),
			dependants: HashMap::new(),
			
			doctor,
		}
	}
	
	/// Returns a reference of the inner doctor.
	///
	/// **Notice: This function is only available if the `diagnostics` feature has been activated**.
	///
	pub fn get_doctor(&mut self) -> &mut T {
		&mut self.doctor
	}
	
	/// Takes the `ArtifactCache` and returns the inner doctor.
	///
	/// **Notice: This function is only available if the `diagnostics` feature has been activated**.
	///
	pub fn into_doctor(self) -> T {
		self.doctor
	}
}

impl ArtifactCache {
	
	/// Resolves the artifact of `promise` and records dependency between `user`
	/// and `promise`.
	///
	fn do_resolve<B: Builder + 'static>(&mut self,
			user: &BuilderEntry,
			#[cfg(feature = "diagnostics")]
			diag_builder: &BuilderHandle,
			promise: &ArtifactPromise<B>) -> Rc<B::Artifact> {
		
		let deps = self.get_dependants(&promise.clone().into_any());
		if !deps.contains(user.borrow()) {
			deps.insert(user.id);
		}
		
		#[cfg(feature = "diagnostics")]
		self.doctor.resolve(diag_builder, &BuilderHandle::new(promise.clone()));
		
		self.get(promise)
	}
	
	/// Returns the vector of dependants of promise
	///
	fn get_dependants(&mut self, promise: &ArtifactPromise<dyn Any>) -> &mut HashSet<BuilderId> {
		if !self.dependants.contains_key(promise.borrow()) {
			self.dependants.insert(*promise.borrow(), HashSet::new());
		}
		
		self.dependants.get_mut(promise.borrow()).unwrap()
	}
	
	/// Get the stored artifact if it exists.
	///
	fn lookup<B: Builder + 'static>(&self, builder: &ArtifactPromise<B>) -> Option<Rc<B::Artifact>>
			where <B as Builder>::Artifact: 'static {
		
		// Get the artifact from the hash map ensuring integrity
		self.cache.get(&builder.id).map(
			|ent| {
				// Ensure value type
				ent.value.clone().downcast()
					.expect("Cached Builder Artifact is of invalid type")
			}
		)
	}
	
	/// Store given artifact for given builder.
	///
	fn insert(&mut self, builder: BuilderEntry, artifact: ArtifactEntry) {
		
		// Insert artifact
		self.cache.insert(
			builder.value,
			artifact,
		);
		
	}
	
	/// Gets the artifact of the given builder.
	///
	/// This method looks up whether the artifact for the given builder is still
	/// present in the cache, or it will use the builder to build and store the
	/// artifact.
	///
	/// Notice the given promise will be stored kept to prevent it from
	/// deallocating. `clear()` or `invalidate()` must be called in order to
	/// free those `Rc`s if required.
	///
	pub fn get<B: Builder + 'static>(&mut self, promise: &ArtifactPromise<B>) -> Rc<B::Artifact>
			where <B as Builder>::Artifact: 'static {
		
		if let Some(rc) = self.lookup(promise) {
			rc
			
		} else {
			let ent = BuilderEntry::new(promise.clone());
			
			#[cfg(feature = "diagnostics")]
			let diag_builder = BuilderHandle::new(promise.clone());
			
			let rc = Rc::new(promise.builder.build(&mut ArtifactResolver {
				user: &ent,
				cache: self,
				#[cfg(feature = "diagnostics")]
				diag_builder: &diag_builder,
			}));
		
			#[cfg(feature = "diagnostics")]
			self.doctor.build(&diag_builder, &ArtifactHandle::new(rc.clone()));
			
			self.insert(ent, ArtifactEntry::new( rc.clone() ));
			
			rc
		}
	}
	
	/// Clears the entire cache including all kept builder and artifact `Rc`s.
	///
	pub fn clear(&mut self) {
		self.cache.clear();
		self.dependants.clear();
		
		#[cfg(feature = "diagnostics")]
		self.doctor.clear();
	}
	
	/// Auxiliary invalidation function using a `BuilderId`.
	///
	fn invalidate_any(&mut self, builder: BuilderId) {
		if let Some(set) = self.dependants.remove(&builder) {
			for dep in set {
				self.invalidate_any(dep);
			}
		}
		
		self.cache.remove(&builder);
	}
	
	/// Clears cached artifact of the given builder and all depending artifacts.
	///
	/// Depending artifacts are all artifacts which used the former during
	/// its building. The dependencies are automatically tracked using the
	/// `ArtifactResolver` struct.
	///
	pub fn invalidate<B: Builder + 'static>(&mut self, promise: &ArtifactPromise<B>) {
		let any_promise = promise.clone().into_any();
		
		self.invalidate_any(any_promise.id);
		
		#[cfg(feature = "diagnostics")]
		self.doctor.invalidate(&BuilderHandle::new(promise.clone()));
	}
}





// -----------

#[cfg(test)]
mod test;





<|MERGE_RESOLUTION|>--- conflicted
+++ resolved
@@ -262,17 +262,9 @@
 	}
 }
 
-<<<<<<< HEAD
 impl<B: ?Sized> Borrow<BuilderId> for ArtifactPromise<B> {
 	fn borrow(&self) -> &BuilderId {
 		&self.id
-=======
-impl ArtifactPromise<dyn Any> {
-	/// Returns the pointer to the inner value.
-	///
-	fn as_ptr(&self) -> *const usize {
-		self.builder.as_ref() as &dyn Any as *const dyn Any as *const usize
->>>>>>> 0c9009c0
 	}
 }
 
